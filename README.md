--- conflicted
+++ resolved
@@ -212,7 +212,4 @@
       appenders:
         - stdout
       additive: false
-<<<<<<< HEAD
-=======
-```
->>>>>>> 7e21deed
+```